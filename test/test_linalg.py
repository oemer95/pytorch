--- conflicted
+++ resolved
@@ -8,14 +8,9 @@
 from torch.testing._internal.common_utils import \
     (TestCase, run_tests, TEST_NUMPY, TEST_SCIPY, IS_MACOS, IS_WINDOWS, slowTest, TEST_WITH_ASAN, make_tensor)
 from torch.testing._internal.common_device_type import \
-<<<<<<< HEAD
-    (instantiate_device_type_tests, dtypes, dtypesIfCUDA, onlyCPU,
-     onlyCUDA, onlyOnCPUAndCUDA, skipCUDAIfNoMagma, skipCPUIfNoLapack, precisionOverride)
-=======
     (instantiate_device_type_tests, dtypes, dtypesIfCUDA,
      onlyCUDA, onlyCPU, skipCUDAIfNoMagma, skipCPUIfNoLapack, precisionOverride,
      skipCUDAIfNoMagmaAndNoCusolver, onlyOnCPUAndCUDA)
->>>>>>> 2907447c
 from torch.testing._internal.jit_metaprogramming_utils import gen_script_fn_and_args
 from torch.autograd import gradcheck, gradgradcheck
 
