#include <ATen/ATen.h>
#include <ATen/core/Dict.h>
#include <torch/csrc/jit/function.h>
#include <torch/csrc/jit/pickler.h>
#include <string>

namespace torch {
namespace jit {

using ::c10::IValue;

// Protocol 2 is the highest that can be decoded by Python 2
// See https://docs.python.org/3/library/pickle.html#data-stream-format
constexpr static uint8_t PROTOCOL_VERSION = 2;

PicklerClass getClass(const std::string& str) {
  if (str == "build_tensor_from_id") {
    return PicklerClass::TENSOR;
  } else if (str == "build_intlist") {
    return PicklerClass::INTLIST;
  } else if (str == "build_tensorlist") {
    return PicklerClass::TENSORLIST;
  } else if (str == "build_doublelist") {
    return PicklerClass::DOUBLELIST;
  } else if (str == "build_boollist") {
    return PicklerClass::BOOLLIST;
  }

  // TODO [unpickler refactor]
  if (str == "TensorID") {
    return PicklerClass::TENSOR;
  } else if (str == "IntList") {
    return PicklerClass::INTLIST;
  }
  AT_ERROR("Unknown class name for unpickler: ", str);
}

const char* getClassName(PicklerClass cls) {
  switch (cls) {
    case PicklerClass::TENSOR:
      return "build_tensor_from_id";
    case PicklerClass::INTLIST:
      return "build_intlist";
    case PicklerClass::TENSORLIST:
      return "build_tensorlist";
    case PicklerClass::DOUBLELIST:
      return "build_doublelist";
    case PicklerClass::BOOLLIST:
      return "build_boollist";
    default:
      AT_ERROR("Unknown class for pickler");
  }
}

static void postSetStateValidate(const IValue& v) {
  auto obj = v.toObject();
  const auto& objType = obj->type();
  for (size_t i = 0; i < objType->numAttributes(); i++) {
    const auto& attrType = objType->getAttribute(i);
    const auto& attrName = objType->getAttributeName(i);
    const auto& slot = obj->getSlot(i);
    // const auto attrType = objType->getAttribute(i);
    // Verify that all the non-optional attributes have been initialized
    // TODO: Issue #20497
    if (attrType->kind() != TypeKind::OptionalType) {
      TORCH_CHECK(
          !slot.isNone(),
          "The field '",
          attrName,
          "' was left unitialized after __setstate__, but expected a ",
          "value of type '",
          attrType->python_str(),
          "'");
    }
  }
}

void Pickler::protocol() {
  push<PickleOpCode>(PickleOpCode::PROTO);
  push<uint8_t>(PROTOCOL_VERSION);
}

void Pickler::startTuple() {
  // All attributes get pushed into a tuple and their indices saved in the
  // module def
  push<PickleOpCode>(PickleOpCode::MARK);
}

void Pickler::endTuple() {
  push<PickleOpCode>(PickleOpCode::TUPLE);
}

void Pickler::stop() {
  push<PickleOpCode>(PickleOpCode::STOP);
}

void Pickler::torchSaveStop() {
  // Add the binary data for all the tensors to be included in the same binary
  // TODO: The pickler should be refactored to stream out to a stream directly
  // instead of staging in the stack_ array
  // As another pickle program in the same binary archive, add a list of
  // keys for each tensor (see torch/serialization.py)
  protocol();
  push<PickleOpCode>(PickleOpCode::MARK);
  for (size_t i = 0; i < tensor_data_.size(); ++i) {
    std::string key = std::to_string(i);
    push<PickleOpCode>(PickleOpCode::BINUNICODE);
    push<uint32_t>(key.size());
    pushBytes(key);
  }

  push<PickleOpCode>(PickleOpCode::TUPLE);
  stop();

  // Now dump the tensor binary data
  for (const auto& data : tensor_data_) {
    // first dump size
    push<size_t>(data.numel());
    writer_(data.data(), data.sizeInBytes());
  }
}

void Pickler::torchSaveStart() {
  // Output data to match torch.save, see torch/serialization.py for details
  // Magic number (0x1950a86a20f9469cfc6c)
  protocol();
  push<PickleOpCode>(PickleOpCode::LONG1);
  // LONG1 size
  pushBytes("\x0a");
  // LONG1 data
  pushBytes("\x6c\xfc\x9c\x46\xf9\x20\x6a\xa8\x50\x19");
  stop();

  // Protocol Version (1001)
  protocol();
  push<PickleOpCode>(PickleOpCode::BININT2);
  pushBytes("\xe9\x03");
  stop();

  // sys_info, this isn't actually used in de-serialization so we can leave this
  // one empty
  protocol();
  push<PickleOpCode>(PickleOpCode::EMPTY_DICT);
  stop();
}

// unmemoized version called by pushIValue
void Pickler::pushIValueImpl(const IValue& ivalue) {
  if (ivalue.isTensor()) {
    pushTensor(ivalue);
  } else if (ivalue.isTuple()) {
    pushTuple(ivalue);
  } else if (ivalue.isDouble()) {
    pushDouble(ivalue.toDouble());
  } else if (ivalue.isInt()) {
    pushInt(ivalue.toInt());
  } else if (ivalue.isBool()) {
    if (ivalue.toBool()) {
      push<PickleOpCode>(PickleOpCode::NEWTRUE);
    } else {
      push<PickleOpCode>(PickleOpCode::NEWFALSE);
    }
  } else if (ivalue.isString()) {
    pushString(ivalue.toStringRef());
  } else if (ivalue.isGenericList()) {
    pushGenericList(ivalue);
  } else if (ivalue.isGenericDict()) {
    pushDict(ivalue);
  } else if (ivalue.isNone()) {
    push<PickleOpCode>(PickleOpCode::NONE);
  } else if (ivalue.isIntList()) {
    pushSpecializedList(
        ivalue, PicklerClass::INTLIST, [=](const IValue& ivalue) {
          for (const int64_t item : ivalue.toIntListRef()) {
            pushIValue(item);
          }
        });
  } else if (ivalue.isTensorList()) {
    pushSpecializedList(
        ivalue, PicklerClass::TENSORLIST, [=](const IValue& ivalue) {
          for (const at::Tensor& item : ivalue.toTensorListRef()) {
            pushIValue(item);
          }
        });
  } else if (ivalue.isDoubleList()) {
    pushSpecializedList(
        ivalue, PicklerClass::DOUBLELIST, [=](const IValue& ivalue) {
          for (double item : ivalue.toDoubleListRef()) {
            pushIValue(item);
          }
        });
  } else if (ivalue.isBoolList()) {
    pushSpecializedList(
        ivalue, PicklerClass::BOOLLIST, [=](const IValue& ivalue) {
          for (bool item : ivalue.toBoolList()) {
            pushIValue(item);
          }
        });
  } else if (ivalue.isObject()) {
    auto obj = ivalue.toObject();
    auto type = obj->type();
    pushGlobal(type->name()->prefix(), type->name()->name());
    push<PickleOpCode>(PickleOpCode::EMPTY_TUPLE);
    push<PickleOpCode>(PickleOpCode::NEWOBJ);
    if (checkHasValidSetGetState(type)) {
      Function* getstate = type->getMethod("__getstate__");
      pushIValue((*getstate)({obj}));
    } else {
      push<PickleOpCode>(PickleOpCode::EMPTY_DICT);
      push<PickleOpCode>(PickleOpCode::MARK);
      for (size_t i = 0, n = type->numAttributes(); i < n; ++i) {
        pushString(type->getAttributeName(i));
        pushIValue(obj->getSlot(i));
      }
      push<PickleOpCode>(PickleOpCode::SETITEMS);
    }
    push<PickleOpCode>(PickleOpCode::BUILD);
  } else {
    AT_ERROR("Unknown IValue type for pickling: ", ivalue.tagKind());
  }
}

void Pickler::pushIValue(const IValue& ivalue) {
  bool shouldMemoizeByPointer =
    ivalue.isPtrType() && !ivalue.isString() && ivalue.use_count() > 1;

  // Mutable ivalues are memoized by pointer equality, which we handle at this outer
  // granularity.  Immutable ivalues are memoized by value equality which is handled in
  // the type-specific handlers inside pushIValueImpl.
  if (shouldMemoizeByPointer) {
    const void* ptr = ivalue.internalToPointer();
    TORCH_CHECK(
        ptr != nullptr,
        "Pickler cannot memoize ",
        ivalue.tagKind(),
        " IValue ",
        ivalue);
    auto memo_entry = memoized_ivalue_map_.find(ptr);
    if (memo_entry != memoized_ivalue_map_.end()) {
      // This value has already been pushed, just do a BINGET
      pushBinGet(memo_entry->second);
      return;
    }

    pushIValueImpl(ivalue);

    memoized_ivalues_.push_back(ivalue);
    memoized_ivalue_map_[ivalue.internalToPointer()] = pushNextBinPut();
  } else {
    pushIValueImpl(ivalue);
  }
}

void Pickler::pushInt(int64_t n) {
<<<<<<< HEAD
  if (n >= std::numeric_limits<int8_t>::min() &&
      n <= std::numeric_limits<int8_t>::max()) {
    push<PickleOpCode>(PickleOpCode::BININT1);
    push<int8_t>(n);
=======
  if (n >= std::numeric_limits<uint8_t>::min() &&
      n <= std::numeric_limits<uint8_t>::max()) {
    push<OpCode>(OpCode::BININT1);
    push<uint8_t>(n);
  } else if (
      n >= std::numeric_limits<uint16_t>::min() &&
      n <= std::numeric_limits<uint16_t>::max()) {
    push<OpCode>(OpCode::BININT2);
    push<uint16_t>(n);
>>>>>>> 509abd9a
  } else if (
      n >= std::numeric_limits<int32_t>::min() &&
      n <= std::numeric_limits<int32_t>::max()) {
    push<PickleOpCode>(PickleOpCode::BININT);
    push<int32_t>(n);
  } else {
    // Push 8 byte integer
    push<PickleOpCode>(PickleOpCode::LONG1);
    push<uint8_t>(8);
    push<int64_t>(n);
  }
}

void Pickler::pushBinGet(uint32_t memo_id) {
  if (memo_id <= std::numeric_limits<uint8_t>::max()) {
    push<PickleOpCode>(PickleOpCode::BINGET);
    push<uint8_t>(memo_id);
  } else {
    // Memoized too many items, issue a LONG_BINGET instead
    push<PickleOpCode>(PickleOpCode::LONG_BINGET);
    push<uint32_t>(memo_id);
  }
}

// unmemoized encoding of a string
void Pickler::pushStringImpl(const std::string& string) {
  push<PickleOpCode>(PickleOpCode::BINUNICODE);
  push<uint32_t>(string.size());
  pushBytes(string);
}

void Pickler::pushString(const std::string& string) {
  auto it = memoized_strings_map_.find(string);
  if (it == memoized_strings_map_.end()) {
    pushStringImpl(string);
    memoized_strings_map_[string] = pushNextBinPut();
  } else {
    pushBinGet(it->second);
  }
}

void Pickler::pushStorageOfTensor(const at::Tensor& tensor) {
  const at::Storage& storage = tensor.storage();
  void* addr = storage.unsafeGetStorageImpl();
  auto it = memoized_storage_map_.find(addr);
  if (it != memoized_storage_map_.end()) {
    pushBinGet(it->second);
    return;
  }

  // Tuple for persistent_load
  push<PickleOpCode>(PickleOpCode::MARK);
  // typename
  pushString("storage");
  // data_type
  std::stringstream data_type;
  data_type << toString(tensor.scalar_type()) << "Storage";
  pushGlobal("torch", data_type.str());
  // root_key
  pushString(std::to_string(tensor_data_.size()));
  // location
  std::stringstream ss;
  ss << tensor.device();
  pushString(ss.str());
  // size
  pushInt(tensor.storage().size());
  // view_metadata
  push<PickleOpCode>(PickleOpCode::NONE);
  push<PickleOpCode>(PickleOpCode::TUPLE);
  push<PickleOpCode>(PickleOpCode::BINPERSID);

  memoized_storage_map_[addr] = pushNextBinPut();
  tensor_data_.push_back(getWriteableTensorData(tensor));
}

void Pickler::pushBytes(const std::string& string) {
  writer_(string.data(), string.size());
}

void Pickler::pushGlobal(
    const std::string& module_name,
    const std::string& class_name) {
  std::stringstream ss;
  ss << module_name << "\n" << class_name << "\n";
  std::string key = ss.str();
  auto memo_entry = memoized_globals_map_.find(key);
  if (memo_entry == memoized_globals_map_.end()) {
    push<PickleOpCode>(PickleOpCode::GLOBAL);
    pushBytes(key);
    // Push BINPUT without adding anything to the memoized_ivalues_
    size_t memo_id = pushNextBinPut();
    memoized_globals_map_.insert({key, memo_id});
  } else {
    pushBinGet(memo_entry->second);
  }
}

void Pickler::pushTensor(const IValue& ivalue) {
  if (tensor_table_ == nullptr) {
    pushLiteralTensor(ivalue);
  } else {
    pushTensorReference(ivalue);
  }
}

void Pickler::pushLiteralTensor(const IValue& ivalue) {
  // In contrast to tensor references, literal tensors are included in the
  // pickle program binary blob. They are written to the file after the STOP
  // opcode. They can't be included in the pickle program itself without a bunch
  // of extra machinery since byte strings are limited to 4 GB.
  //
  // The format here is the same one used by `torch.save()`. The code for the
  // format can be found in `torch/serialization.py`.
  auto tensor = ivalue.toTensor();
  bool quantized = tensor.is_quantized();
  // The arguments to this function are:
  //    storage, storage_offset, size, stride, requires_grad, backward_hooks
  pushGlobal(
      "torch._utils", quantized ? "_rebuild_qtensor" : "_rebuild_tensor_v2");

  push<PickleOpCode>(PickleOpCode::MARK);

  pushStorageOfTensor(tensor);

  // storage offset
  pushInt(tensor.storage_offset());

  // size
  push<PickleOpCode>(PickleOpCode::MARK);
  for (auto size : tensor.sizes()) {
    pushInt(size);
  }
  push<PickleOpCode>(PickleOpCode::TUPLE);

  // stride
  push<PickleOpCode>(PickleOpCode::MARK);
  for (auto stride : tensor.strides()) {
    pushInt(stride);
  }
  push<PickleOpCode>(PickleOpCode::TUPLE);

  if (quantized) {
    pushDouble(tensor.q_scale());
    pushInt(tensor.q_zero_point());
  }

  // requires_grad
  pushIValue(tensor.requires_grad());

  // backward_hooks
  pushGlobal("collections", "OrderedDict");
  push<PickleOpCode>(PickleOpCode::EMPTY_TUPLE);
  // Construct the collections.OrderedDict for the backward_hooks
  push<PickleOpCode>(PickleOpCode::REDUCE);

  push<PickleOpCode>(PickleOpCode::TUPLE);

  // Call torch._utils._rebuild_tensor_v2
  push<PickleOpCode>(PickleOpCode::REDUCE);
}

void Pickler::pushClass(PicklerClass cls) {
  pushGlobal("torch.jit._pickle", getClassName(cls));
}

void Pickler::pushTensorReference(const IValue& ivalue) {
  pushClass(PicklerClass::TENSOR);
  tensor_table_->push_back(ivalue.toTensor());
  int64_t tensor_id = tensor_table_->size() - 1;
  // Reduce arguments are spread (e.g. `*args`) before calling the global,
  // so wrap in a tuple
  push<PickleOpCode>(PickleOpCode::MARK);
  pushIValue(tensor_id);
  push<PickleOpCode>(PickleOpCode::TUPLE);

  push<PickleOpCode>(PickleOpCode::REDUCE);
}

void Pickler::pushSpecializedList(
    const IValue& ivalue,
    PicklerClass cls,
    const std::function<void(const IValue&)>& item_pusher) {
  pushClass(cls);

  // Reduce arguments are spread (e.g. `*args`) before calling the global,
  // so wrap in a tuple
  push<PickleOpCode>(PickleOpCode::MARK);

  push<PickleOpCode>(PickleOpCode::EMPTY_LIST);
  // Mark list
  push<PickleOpCode>(PickleOpCode::MARK);

  // Add all items
  item_pusher(ivalue);

  // Finish list
  push<PickleOpCode>(PickleOpCode::APPENDS);

  // Finish tuple
  push<PickleOpCode>(PickleOpCode::TUPLE);

  // Call reduce
  push<PickleOpCode>(PickleOpCode::REDUCE);
}

void Pickler::pushDouble(double value) {
  AT_ASSERT(sizeof(double) == 8);
  char* bytes = reinterpret_cast<char*>(&value);

  push<PickleOpCode>(PickleOpCode::BINFLOAT);
  for (size_t i = 0; i < 8; ++i) {
    push<uint8_t>(bytes[8 - i - 1]);
  }
}

void Pickler::pushDict(const IValue& ivalue) {
  push<PickleOpCode>(PickleOpCode::EMPTY_DICT);

  push<PickleOpCode>(PickleOpCode::MARK);

  // Sort the dict for deterministic keys
  auto dict_items = iterationOrder(ivalue.toGenericDict());
  for (const auto& pair : dict_items) {
    pushIValue(pair.first);
    pushIValue(pair.second);
  }

  push<PickleOpCode>(PickleOpCode::SETITEMS);
}

size_t Pickler::pushNextBinPut() {
  if (memo_id_ <= std::numeric_limits<uint8_t>::max()) {
    push<PickleOpCode>(PickleOpCode::BINPUT);
    push<uint8_t>(memo_id_);
  } else {
    // Memoized too many items, issue a LONG_BINPUT instead
    push<PickleOpCode>(PickleOpCode::LONG_BINPUT);
    push<uint32_t>(memo_id_);
  }
  AT_ASSERT(memo_id_ <= std::numeric_limits<uint32_t>::max());
  ++memo_id_;
  return memo_id_ - 1;
}

void Pickler::pushGenericList(const IValue& ivalue) {
  auto list = ivalue.toGenericListRef();
  push<PickleOpCode>(PickleOpCode::EMPTY_LIST);

  push<PickleOpCode>(PickleOpCode::MARK);

  for (const IValue& item : list) {
    pushIValue(item);
  }

  push<PickleOpCode>(PickleOpCode::APPENDS);
}

void Pickler::pushTuple(const IValue& ivalue) {
<<<<<<< HEAD
  // TODO: Small tuple unrolling (e.g. TUPLE3)
  push<PickleOpCode>(PickleOpCode::MARK);
=======
>>>>>>> 509abd9a
  auto tuple = ivalue.toTuple();
  auto tuple_size = tuple->elements().size();

  switch (tuple_size) {
  case 0: {
    push<OpCode>(OpCode::EMPTY_TUPLE);
  } break;
  case 1: {
    pushIValue(tuple->elements()[0]);
    push<OpCode>(OpCode::TUPLE1);
  } break;
  case 2: {
    pushIValue(tuple->elements()[0]);
    pushIValue(tuple->elements()[1]);
    push<OpCode>(OpCode::TUPLE2);
  } break;
  case 3: {
    pushIValue(tuple->elements()[0]);
    pushIValue(tuple->elements()[1]);
    pushIValue(tuple->elements()[2]);
    push<OpCode>(OpCode::TUPLE3);
  } break;
  default: {
    push<OpCode>(OpCode::MARK);
    for (const IValue& item : tuple->elements()) {
      pushIValue(item);
    }
    push<OpCode>(OpCode::TUPLE);
  } break;
  }
<<<<<<< HEAD

  push<PickleOpCode>(PickleOpCode::TUPLE);
=======
>>>>>>> 509abd9a
}

IValue Unpickler::parse_ivalue() {
  run();
  TORCH_CHECK(
      stack_.size() == 1,
      "Unpickler expected 1 element on the stack, but found ",
      stack_.size());

  return stack_[0];
}

double Unpickler::readFloat() {
  AT_ASSERT(sizeof(double) == 8);
  double big_endian = read<double>();
  double little_endian;

  // Pickle floats are big endian, so reverse the bytes
  auto big_endian_ptr = reinterpret_cast<const char*>(&big_endian);
  std::reverse_copy(
      big_endian_ptr,
      big_endian_ptr + sizeof(big_endian),
      reinterpret_cast<char*>(&little_endian));

  return little_endian;
}

void Unpickler::run() {
  // Expect a PROTO opcode and protocol number at the start of blob
  auto opcode = readOpCode();
  TORCH_CHECK(
      opcode == PickleOpCode::PROTO,
      "Expected PROTO opcode at the start"
      " of pickle archive, found ", int(static_cast<uint8_t>(opcode)));
  uint8_t protocol = read<uint8_t>();
  TORCH_CHECK(
      protocol == 2,
      "Only Pickle protocol 2 is supported, found protocol = ",
      protocol);

  while (true) {
    PickleOpCode opcode = readInstruction();
    if (opcode == PickleOpCode::STOP) {
      return;
    }
  }
}
void Unpickler::setInput(size_t memo_id) {
  AT_ASSERT(!stack_.empty());
  if (memo_id >= memo_table_.size()) {
    memo_table_.insert(
        memo_table_.end(), memo_id - memo_table_.size(), IValue());
    memo_table_.push_back(stack_.back());
  } else {
    memo_table_[memo_id] = stack_.back();
  }
}

// emplace_back on bool vectors does not exist on some systems
// avoid it by calling push_back for bool
template <typename T>
inline void append(std::vector<T>& a, T&& e) {
  a.emplace_back(std::move(e));
}
template <>
inline void append<bool>(std::vector<bool>& a, bool&& e) {
  a.push_back(e);
}

template <typename T>
static IValue toSpecializedList(const IValue& generic) {
  auto ivalues = generic.toGenericListRef();
  std::vector<T> specialized;
  specialized.reserve(ivalues.size());
  for (const IValue& iv : ivalues) {
    append(specialized, iv.to<T>());
  }
  return IValue(std::move(specialized));
}

static std::vector<int64_t> tupleToIntList(const IValue& v) {
  return fmap(v.toTuple()->elements(), [](const IValue& v) -> int64_t {
    return v.toInt();
  });
}

PickleOpCode Unpickler::readInstruction() {
  auto opcode = readOpCode();
  switch (opcode) {
    case PickleOpCode::EMPTY_LIST: {
      stack_.emplace_back(
          c10::impl::GenericList(c10::impl::deprecatedUntypedList()));
    } break;
    case PickleOpCode::EMPTY_TUPLE: {
      if (empty_tuple_.isNone()) {
        // we only need one object, since tuples are not mutable.
        empty_tuple_ = c10::ivalue::Tuple::create({});
      }
      stack_.emplace_back(empty_tuple_);
    } break;
    case PickleOpCode::BINPUT: {
      size_t memo_id = read<uint8_t>();
      setInput(memo_id);
    } break;
    case PickleOpCode::LONG_BINPUT: {
      TORCH_CHECK(
          std::numeric_limits<size_t>::max() >=
              std::numeric_limits<uint32_t>::max(),
          "Found a LONG_BINPUT opcode, but size_t on this system is "
          "not big enough to decode it");
      size_t memo_id = read<uint32_t>();
      setInput(memo_id);
    } break;
    case PickleOpCode::MARK: {
      // Mark location of the container ivalue in the stack
      marks_.push_back(stack_.size());
    } break;
    case PickleOpCode::NEWTRUE: {
      stack_.emplace_back(true);
    } break;
    case PickleOpCode::NEWFALSE: {
      stack_.emplace_back(false);
    } break;
    case PickleOpCode::NONE: {
      stack_.emplace_back(IValue());
    } break;
<<<<<<< HEAD
    case PickleOpCode::BININT1: {
      int8_t value = read<int8_t>();
=======
    case OpCode::BININT1: {
      uint8_t value = read<uint8_t>();
      stack_.emplace_back(int64_t(value));
    } break;
    case OpCode::BININT2: {
      uint16_t value = read<uint16_t>();
>>>>>>> 509abd9a
      stack_.emplace_back(int64_t(value));
    } break;
    case PickleOpCode::BININT: {
      int32_t value = read<int32_t>();
      stack_.emplace_back(int64_t(value));
    } break;
    case PickleOpCode::LONG1: {
      // Only read LONG1s with 8 as the length
      uint8_t length = read<uint8_t>();
      TORCH_CHECK(length == 8, "Expected length to be 8, got ", int(length));
      stack_.emplace_back(int64_t(read<int64_t>()));
    } break;
    case PickleOpCode::BINUNICODE: {
      uint32_t length = read<uint32_t>();
      stack_.emplace_back(readBytes(length));
    } break;
    case PickleOpCode::BINFLOAT:
      stack_.emplace_back(readFloat());
      break;
    case PickleOpCode::TUPLE: {
      size_t start = marks_.back();
      marks_.pop_back();
      auto tuple = c10::ivalue::Tuple::create({});
      tuple->elements().reserve(stack_.size() - start);
      auto start_it = stack_.begin() + start;
      for (auto it = start_it; it != stack_.end(); ++it) {
        tuple->elements().emplace_back(*it);
      }
      stack_.erase(start_it, stack_.end());
      stack_.emplace_back(tuple);
    } break;
<<<<<<< HEAD
    case PickleOpCode::EMPTY_DICT:
=======
    case OpCode::TUPLE1: {
        auto tuple = c10::ivalue::Tuple::create(pop(stack_, 1));
        stack_.emplace_back(tuple);
    } break;
    case OpCode::TUPLE2: {
        auto tuple = c10::ivalue::Tuple::create(pop(stack_, 2));
        stack_.emplace_back(tuple);
    } break;
    case OpCode::TUPLE3: {
        auto tuple = c10::ivalue::Tuple::create(pop(stack_, 3));
        stack_.emplace_back(tuple);
    } break;
    case OpCode::EMPTY_DICT:
>>>>>>> 509abd9a
      stack_.emplace_back(c10::impl::GenericDict(c10::impl::deprecatedUntypedDict()));
      break;
    case PickleOpCode::APPENDS: {
      readList();
    } break;
    case PickleOpCode::SETITEMS: {
      size_t start = marks_.back();
      marks_.pop_back();
      auto dict = stack_.at(start - 1).toGenericDict();
      for (size_t i = start; i < stack_.size(); i += 2) {
        dict.insert_or_assign(stack_[i], stack_[i + 1]);
      }
      stack_.erase(stack_.begin() + start, stack_.end());
    } break;
    case PickleOpCode::BINGET: {
      stack_.push_back(memo_table_.at(read<uint8_t>()));
    } break;
    case PickleOpCode::LONG_BINGET: {
      stack_.push_back(memo_table_.at(read<uint32_t>()));
    } break;
    case PickleOpCode::STOP:
      break;
    case PickleOpCode::GLOBAL: {
      // Module name, it's not needed for anything
      auto module_name = readString();
      auto class_name = readString();
      // TODO [unpickler refactor] __main__ isn't used by the pickler anymore
      if (module_name == "__main__") {
        auto pickler_class = getClass(class_name);
        globals_.emplace_back([this, pickler_class] {
          // TODO: [unpickler refactor]
          auto setitem_data = stack_.back();
          stack_.pop_back();
          switch (pickler_class) {
            case PicklerClass::TENSOR:
              stack_.emplace_back(tensor_table_->at(setitem_data.toInt()));
              break;
            case PicklerClass::INTLIST:
              stack_.emplace_back(toSpecializedList<int64_t>(setitem_data));
              break;
            default:
              AT_ERROR("Unknown pickler class id", pickler_class);
          }
        });
      } else if (module_name == "torch.jit._pickle") {
        auto pickler_class = getClass(class_name);
        globals_.emplace_back([this, pickler_class] {
          // Pop reduce arg off the stack
          auto data = stack_.back().toTuple()->elements().at(0);
          stack_.pop_back();
          switch (pickler_class) {
            case PicklerClass::TENSOR:
              TORCH_CHECK(
                  tensor_table_,
                  "Found a tensor table reference but Pickler"
                  " has no tensor table\n");
              stack_.emplace_back(tensor_table_->at(data.toInt()));
              break;
            case PicklerClass::INTLIST:
              stack_.emplace_back(toSpecializedList<int64_t>(data));
              break;
            case PicklerClass::TENSORLIST:
              stack_.emplace_back(toSpecializedList<at::Tensor>(data));
              break;
            case PicklerClass::DOUBLELIST:
              stack_.emplace_back(toSpecializedList<double>(data));
              break;
            case PicklerClass::BOOLLIST:
              stack_.emplace_back(toSpecializedList<bool>(data));
              break;
            default:
              AT_ERROR("Unknown pickler class id");
          }
        });
      } else if (
          module_name == "torch._utils" &&
          (class_name == "_rebuild_tensor_v2" ||
           class_name == "_rebuild_qtensor")) {
        bool quantized = class_name == "_rebuild_qtensor";
        globals_.emplace_back([this, quantized] {
          auto tup = pop(stack_).toTuple();
          const auto& elements = tup->elements();
          size_t idx = 0;
          auto storage_tensor = elements.at(idx++).toTensor();
          int64_t storage_offset = elements.at(idx++).toInt();
          std::vector<int64_t> size = tupleToIntList(elements.at(idx++));
          std::vector<int64_t> stride = tupleToIntList(elements.at(idx++));
          double q_scale = 0.;
          int64_t q_zero_point = 0;
          if (quantized) {
            q_scale = elements.at(idx++).toDouble();
            q_zero_point = elements.at(idx++).toInt();
          }
          bool requires_grad = elements.at(idx++).toBool();
          // elements[idx++] is empty backwards hooks
          at::Tensor result = quantized
              ? at::_empty_affine_quantized(
                    {}, storage_tensor.options(), q_scale, q_zero_point)
              : at::empty({0}, storage_tensor.options());
          at::TensorImpl* impl = result.unsafeGetTensorImpl();
          impl->set_storage(storage_tensor.storage());
          impl->set_storage_offset(storage_offset);
          impl->set_sizes_and_strides(size, stride);
          result = autograd::make_variable(result, requires_grad);
          stack_.push_back(std::move(result));
        });
      } else if (module_name == "collections" && class_name == "OrderedDict") {
        globals_.emplace_back([this] {
          // drop the Tuple that was argument to OrderedDict, and replace it
          // with None OrderedDicts only appear in tensor deserialization and
          // their value is never used
          stack_.back() = IValue();
        });
      } else if (module_name == "torch") {
        c10::optional<c10::ScalarType> scalar_type;
#define CHECK_SCALAR(_, name)          \
  if (class_name == #name "Storage") { \
    scalar_type = c10::k##name;        \
  }
        AT_FORALL_SCALAR_TYPES_WITH_COMPLEX_AND_QINTS(CHECK_SCALAR)
#undef CHECK_SCALAR
        // NOTE: this does not put a global into the global table,
        // like the other branches here because no REDUCE or BUILD will
        // be called on this value. Instead, we just put it on the stack
        // and return early
        AT_ASSERT(
            scalar_type.has_value(),
            "class name not understood: torch.",
            class_name);
        stack_.emplace_back(int64_t(*scalar_type));
        return opcode;
      } else {
        AT_ASSERT(class_resolver_);
        at::StrongTypePtr type =
            class_resolver_(c10::QualifiedName(module_name, class_name));
        auto cls = type.type_->expect<at::ClassType>();
        size_t n = cls->numAttributes();
        if (checkHasValidSetGetState(type.type_)) {
          globals_.emplace_back([this, type, n] {
            auto arg = std::move(stack_.back());
            stack_.pop_back();
            auto obj = c10::ivalue::Object::create(type, n);
            // XXX: Do not optimize __setstate__, so that we don't try to
            // specialize the class before it is initialized.
            setGraphExecutorOptimize(false);
            (*type.type_->getMethod("__setstate__"))({obj, arg});
            setGraphExecutorOptimize(true);
            postSetStateValidate(obj);
            stack_.emplace_back(std::move(obj));
          });
        } else {
          globals_.emplace_back([this, type, cls, n] {
            auto dict = std::move(stack_.back()).toGenericDict();
            stack_.pop_back();
            auto obj = c10::ivalue::Object::create(type, n);
            for (size_t i = 0; i < n; ++i) {
              obj->setSlot(i, dict.at(cls->getAttributeName(i)));
            }
            stack_.emplace_back(std::move(obj));
          });
        }
      }
      stack_.emplace_back(int64_t(globals_.size() - 1));
    } break;
    case PickleOpCode::NEWOBJ: {
      // pop empty tuple, the actual action is stored in the globals_stack_
      stack_.pop_back();
    } break;
    // because we have NEWOBJ do nothing, BUILD and REDUCE end up doing
    // the same thing
    case PickleOpCode::BUILD:
    case PickleOpCode::REDUCE: {
      // stack is: <functor_idx> <functor_arg>
      // extract <functor_idx> and remove from the stack:
      std::swap(*(stack_.end() - 2), *(stack_.end() - 1));
      size_t idx = stack_.back().toInt();
      stack_.pop_back();
      // stack is: <functor_arg>
      globals_.at(idx)();
    } break;
    case PickleOpCode::BINPERSID: {
      auto args = pop(stack_).toTuple()->elements();
      AT_ASSERT(
          args.at(0).toStringRef() == "storage",
          "unknown PERSID key ",
          args.at(0).toStringRef());
      at::ScalarType type = args.at(1).toScalarType();
      const std::string& key = args.at(2).toStringRef();
      at::Device device(args.at(3).toStringRef());
      if (device_) {
        device = *device_;
      }
      at::DataPtr storage_ptr = read_record_(key);
      int64_t numel = args.at(4).toInt();
      at::Storage storage(
          at::CPU(type).typeMeta(),
          numel,
          std::move(storage_ptr),
          /*allocator=*/nullptr,
          /*resizable=*/false); // NB: we didn't set any allocator for the
                                // tensor
      auto options = at::CPU(type).options();
      at::Tensor tensor;
      if (options.backend() == c10::Backend::QuantizedCPU) {
        tensor = at::_empty_affine_quantized({}, options, 0, 0)
                     .set_(storage, 0, {}, {});
      } else {
        tensor = at::empty({0}, options).set_(storage);
      }

      if (device.type() == at::DeviceType::CUDA) {
        tensor = tensor.to(device, tensor.scalar_type());
      } else if (device.type() != at::DeviceType::CPU) {
        AT_ERROR(
            "supported devices include CPU and CUDA, however got ",
            at::DeviceTypeName(device.type(), false));
      }
      stack_.push_back(std::move(tensor));
    } break;
    default: {
      AT_ERROR(
          "Unknown opcode for unpickling at ",
          reinterpret_cast<void*>(opcode),
          ": ",
          int(static_cast<uint8_t>(opcode)));
    } break;
  }
  return opcode;
}

// Read a number of bytes from the input stream
std::string Unpickler::readBytes(size_t length) {
  std::string data(length, 0);
  // This is fine since C++11 has contiguous strings
  if (!reader_(&data[0], length)) {
    AT_ERROR("Unexpected end of pickler archive.");
  }
  return data;
}

// Pop all the list items off of the stack and append them to the list at
// the corresponding MARK
void Unpickler::readList() {
  size_t start = marks_.back();
  marks_.pop_back();
  auto list_ivalue = stack_.at(start - 1);
  auto num_elements = stack_.size() - start;
  auto elements = at::ArrayRef<IValue>(stack_).slice(start);
  if (list_ivalue.isIntList()) {
    auto list = std::move(list_ivalue).toIntList();
    list.reserve(num_elements);
    for (const auto& elem : elements) {
      list.emplace_back(elem.toInt());
    }
  } else if (list_ivalue.isTensorList()) {
    auto list = std::move(list_ivalue).toTensorList();
    list.reserve(num_elements);
    for (const auto& elem : elements) {
      list.emplace_back(elem.toTensor());
    }
  } else if (list_ivalue.isDoubleList()) {
    auto list = std::move(list_ivalue).toDoubleList();
    list.reserve(num_elements);
    for (const auto& elem : elements) {
      list.emplace_back(elem.toDouble());
    }
  } else if (list_ivalue.isBoolList()) {
    auto list = std::move(list_ivalue).toBoolList();
    list.reserve(num_elements);
    for (const auto& elem : elements) {
      list.push_back(elem.toBool());
    }
  } else if (list_ivalue.isGenericList()) {
    auto list = std::move(list_ivalue).toGenericList();
    list.reserve(num_elements);
    for (const auto& elem : elements) {
      list.emplace_back(elem);
    }
  } else {
    AT_ERROR("Unknown IValue list kind: ", list_ivalue.tagKind());
  }

  stack_.erase(stack_.begin() + start, stack_.end());
}

inline bool is_valid_python_id_char(char c) {
  return c == '_' || c == '.' || (c >= '0' && c <= '9') ||
      (c >= 'a' && c <= 'z') || (c >= 'A' && c <= 'Z');
}

// Read a newline terminated string
std::string Unpickler::readString() {
  std::stringstream ss;
  while (true) {
    char c = read<char>();
    if (c == '\n') {
      break;
    }

    ss << c;

    // Simple check just in case there is no terminating '\n'
    TORCH_CHECK(
        is_valid_python_id_char(c),
        "Found character '",
        int(uint8_t(c)),
        "' in string, ",
        "strings must be qualified Python identifiers");
  }
  return ss.str();
}

PickleOpCode Unpickler::readOpCode() {
  return static_cast<PickleOpCode>(read<uint8_t>());
}

WriteableTensorData getWriteableTensorData(const at::Tensor& tensor) {
  WriteableTensorData result;
  result.tensor_ = tensor;
  result.size_ = tensor.element_size() * tensor.storage().size();
  // TODO HIP support
  if (tensor.storage().device_type() == at::DeviceType::CUDA) {
    // NB: This new tensor is created to support cuda tensors.
    // Storages can be mutated when converting tensors from cuda to cpu,
    // and we need a cpu tensor to copy data from.
    result.tensor_ = at::empty({0}, tensor.options())
                         .set_(
                             tensor.storage(),
                             /* storage_offset = */ 0,
                             /* size = */
                             {static_cast<int64_t>(tensor.storage().size())},
                             /* stride = */ {1})
                         .cpu();
    TORCH_CHECK(
        result.tensor_.element_size() * result.tensor_.storage().size() ==
            result.size_,
        "Storage tensor size did not match record size");
  }
  return result;
}

bool checkHasValidSetGetState(const std::shared_ptr<c10::ClassType>& cls) {
  // Check that the schemas for __getstate__ and __setstate__ are correct
  auto getstate = cls->getMethod("__getstate__");
  if (getstate == nullptr) {
    return false;
  }
  auto get_schema = getstate->getSchema();

  // Check __getstate__
  //   __getstate__ is expected to be (self) -> T
  TORCH_CHECK(
      get_schema.arguments().size() == 1,
      "'__getstate__' must have 'self' as its only argument, but found ",
      get_schema.arguments().size(),
      " arguments");
  TORCH_CHECK(
      get_schema.returns().size() == 1,
      "'__getstate__' must return 1 value, but found ",
      get_schema.returns().size());

  // Check __setstate__ if the method exists
  //   __setstate__ is expected to be (self, T) -> None
  auto setstate = cls->getMethod("__setstate__");
  if (!setstate) {
    return false;
  }
  auto set_schema = setstate->getSchema();

  TORCH_CHECK(
      set_schema.arguments().size() == 2,
      "'__setstate__' must have 'self' and the state as its "
      "only arguments, but found ",
      set_schema.arguments().size(),
      " arguments");
  TORCH_CHECK(
      set_schema.returns().size() == 1,
      "'__setstate__' must return None, but found ",
      set_schema.returns().size(),
      " return values");
  TORCH_CHECK(
      set_schema.returns().at(0).type()->isSubtypeOf(NoneType::get()),
      "'__setstate__' must return None, but found value of type",
      set_schema.returns().at(0).type()->python_str());

  // Check that the return type of __getstate__ matches the input to
  // __setstate__
  auto get_type = get_schema.returns().at(0).type();
  auto set_type = set_schema.arguments().at(1).type();

  TORCH_CHECK(
      set_type->isSubtypeOf(get_type),
      "'__getstate__'s return type (",
      get_type->python_str(),
      ") does not match '__setstate__'s argument type (",
      set_type->python_str(),
      ")");

  return true;
}

} // namespace jit
} // namespace torch<|MERGE_RESOLUTION|>--- conflicted
+++ resolved
@@ -252,22 +252,15 @@
 }
 
 void Pickler::pushInt(int64_t n) {
-<<<<<<< HEAD
-  if (n >= std::numeric_limits<int8_t>::min() &&
-      n <= std::numeric_limits<int8_t>::max()) {
-    push<PickleOpCode>(PickleOpCode::BININT1);
-    push<int8_t>(n);
-=======
   if (n >= std::numeric_limits<uint8_t>::min() &&
       n <= std::numeric_limits<uint8_t>::max()) {
-    push<OpCode>(OpCode::BININT1);
+    push<PickleOpCode>(PickleOpCode::BININT1);
     push<uint8_t>(n);
   } else if (
       n >= std::numeric_limits<uint16_t>::min() &&
       n <= std::numeric_limits<uint16_t>::max()) {
-    push<OpCode>(OpCode::BININT2);
+    push<PickleOpCode>(PickleOpCode::BININT2);
     push<uint16_t>(n);
->>>>>>> 509abd9a
   } else if (
       n >= std::numeric_limits<int32_t>::min() &&
       n <= std::numeric_limits<int32_t>::max()) {
@@ -526,46 +519,36 @@
 }
 
 void Pickler::pushTuple(const IValue& ivalue) {
-<<<<<<< HEAD
-  // TODO: Small tuple unrolling (e.g. TUPLE3)
-  push<PickleOpCode>(PickleOpCode::MARK);
-=======
->>>>>>> 509abd9a
   auto tuple = ivalue.toTuple();
   auto tuple_size = tuple->elements().size();
 
   switch (tuple_size) {
   case 0: {
-    push<OpCode>(OpCode::EMPTY_TUPLE);
+    push<PickleOpCode>(PickleOpCode::EMPTY_TUPLE);
   } break;
   case 1: {
     pushIValue(tuple->elements()[0]);
-    push<OpCode>(OpCode::TUPLE1);
+    push<PickleOpCode>(PickleOpCode::TUPLE1);
   } break;
   case 2: {
     pushIValue(tuple->elements()[0]);
     pushIValue(tuple->elements()[1]);
-    push<OpCode>(OpCode::TUPLE2);
+    push<PickleOpCode>(PickleOpCode::TUPLE2);
   } break;
   case 3: {
     pushIValue(tuple->elements()[0]);
     pushIValue(tuple->elements()[1]);
     pushIValue(tuple->elements()[2]);
-    push<OpCode>(OpCode::TUPLE3);
+    push<PickleOpCode>(PickleOpCode::TUPLE3);
   } break;
   default: {
-    push<OpCode>(OpCode::MARK);
+    push<PickleOpCode>(PickleOpCode::MARK);
     for (const IValue& item : tuple->elements()) {
       pushIValue(item);
     }
-    push<OpCode>(OpCode::TUPLE);
+    push<PickleOpCode>(PickleOpCode::TUPLE);
   } break;
   }
-<<<<<<< HEAD
-
-  push<PickleOpCode>(PickleOpCode::TUPLE);
-=======
->>>>>>> 509abd9a
 }
 
 IValue Unpickler::parse_ivalue() {
@@ -692,17 +675,12 @@
     case PickleOpCode::NONE: {
       stack_.emplace_back(IValue());
     } break;
-<<<<<<< HEAD
     case PickleOpCode::BININT1: {
-      int8_t value = read<int8_t>();
-=======
-    case OpCode::BININT1: {
       uint8_t value = read<uint8_t>();
       stack_.emplace_back(int64_t(value));
     } break;
-    case OpCode::BININT2: {
+    case PickleOpCode::BININT2: {
       uint16_t value = read<uint16_t>();
->>>>>>> 509abd9a
       stack_.emplace_back(int64_t(value));
     } break;
     case PickleOpCode::BININT: {
@@ -734,23 +712,19 @@
       stack_.erase(start_it, stack_.end());
       stack_.emplace_back(tuple);
     } break;
-<<<<<<< HEAD
-    case PickleOpCode::EMPTY_DICT:
-=======
-    case OpCode::TUPLE1: {
+    case PickleOpCode::TUPLE1: {
         auto tuple = c10::ivalue::Tuple::create(pop(stack_, 1));
         stack_.emplace_back(tuple);
     } break;
-    case OpCode::TUPLE2: {
+    case PickleOpCode::TUPLE2: {
         auto tuple = c10::ivalue::Tuple::create(pop(stack_, 2));
         stack_.emplace_back(tuple);
     } break;
-    case OpCode::TUPLE3: {
+    case PickleOpCode::TUPLE3: {
         auto tuple = c10::ivalue::Tuple::create(pop(stack_, 3));
         stack_.emplace_back(tuple);
     } break;
-    case OpCode::EMPTY_DICT:
->>>>>>> 509abd9a
+    case PickleOpCode::EMPTY_DICT:
       stack_.emplace_back(c10::impl::GenericDict(c10::impl::deprecatedUntypedDict()));
       break;
     case PickleOpCode::APPENDS: {
