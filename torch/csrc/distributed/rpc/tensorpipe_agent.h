#pragma once

#ifdef USE_TENSORPIPE

#include <atomic>
#include <thread>

#include <c10/core/thread_pool.h>
#include <c10d/PrefixStore.hpp>
#include <c10d/ProcessGroup.hpp>
#include <c10d/Store.hpp>
#include <torch/csrc/distributed/rpc/rpc_agent.h>


// Forward-declare the TensorPipe classes we need, to avoid including its
// headers in PyTorch's ones and thus have it become a public dependency.

namespace tensorpipe {

#if defined(USE_CUDA) && !defined(__HIP_PLATFORM_HCC__)
#define USE_CUDA_NOT_ROCM
#endif

class CpuBuffer;

#ifdef USE_CUDA_NOT_ROCM
class CudaBuffer;
#endif

class Context;
class Error;
class Listener;
class Message;
class Pipe;

namespace transport {
class Context;
namespace uv {
class Context;
} // namespace uv
} // namespace transport

namespace channel {
template <typename TBuffer>
class Context;
using CpuContext = Context<CpuBuffer>;

#ifdef USE_CUDA_NOT_ROCM
using CudaContext = Context<CudaBuffer>;
#endif

} // namespace channel

using DeviceMap = std::unordered_map<c10::DeviceIndex, c10::DeviceIndex>;

} // namespace tensorpipe

namespace torch {
namespace distributed {
namespace rpc {

using steady_clock_time_point =
    std::chrono::time_point<std::chrono::steady_clock>;

struct TransportRegistration {
  std::shared_ptr<tensorpipe::transport::Context> transport;
  int64_t priority;
  std::string address;
};

// NOLINTNEXTLINE(cppcoreguidelines-avoid-non-const-global-variables)
C10_DECLARE_REGISTRY(TensorPipeTransportRegistry, TransportRegistration);

struct CpuChannelRegistration {
  std::shared_ptr<tensorpipe::channel::CpuContext> channel;
  int64_t priority;
};

// NOLINTNEXTLINE(cppcoreguidelines-avoid-non-const-global-variables)
C10_DECLARE_REGISTRY(TensorPipeCpuChannelRegistry, CpuChannelRegistration);

struct CudaChannelRegistration {
#ifdef USE_CUDA_NOT_ROCM
  std::shared_ptr<tensorpipe::channel::CudaContext> channel;
  int64_t priority;
#endif
};

// NOLINTNEXTLINE(cppcoreguidelines-avoid-non-const-global-variables)
C10_DECLARE_REGISTRY(TensorPipeCudaChannelRegistry, CudaChannelRegistration);


constexpr auto kDefaultNumWorkerThreads = 16;

struct TensorPipeRpcBackendOptions : public RpcBackendOptions {
  TensorPipeRpcBackendOptions(
      int numWorkerThreads,
      optional<std::vector<std::string>> transports,
      optional<std::vector<std::string>> channels,
      float rpc_timeout,
      std::string init_method,
      std::unordered_map<std::string, tensorpipe::DeviceMap> device_maps = {})
      : RpcBackendOptions(rpc_timeout, init_method),
        numWorkerThreads(numWorkerThreads),
        transports(std::move(transports)),
        channels(std::move(channels)),
        deviceMaps(std::move(device_maps)) {
    TORCH_CHECK(
        numWorkerThreads > 0,
        "num_worker_threads must be positive, got ",
        numWorkerThreads);

    if (transports.has_value()) {
      for (const std::string& transportName : transports.value()) {
        TORCH_CHECK(
            TensorPipeTransportRegistry()->Has(transportName),
            "Unknown transport: ",
            transportName);
      }
    }

    if (channels.has_value()) {
      for (const std::string& channelName : channels.value()) {
        TORCH_CHECK(
            TensorPipeCudaChannelRegistry()->Has(channelName) ||
                TensorPipeCpuChannelRegistry()->Has(channelName),
            "Unknown channel: ",
            channelName);
      }
    }
  }

  void setDeviceMap(
      const std::string& workerName,
      const tensorpipe::DeviceMap& deviceMap) {
    auto iter = deviceMaps.find(workerName);
    if (iter == deviceMaps.end()) {
      deviceMaps[workerName] = deviceMap;
    } else {
      for (auto& entry : deviceMap) {
        iter->second[entry.first] = entry.second;
      }
    }
  }

  int numWorkerThreads;
  const optional<std::vector<std::string>> transports;
  const optional<std::vector<std::string>> channels;
  std::unordered_map<std::string, tensorpipe::DeviceMap> deviceMaps;
};

// Struct to track the network source metrics
struct NetworkSourceInfo {
  worker_id_t srcRank;
  std::vector<uint8_t> srcMachineAddr;
};

// Struct to track aggregated network metrics
struct AggregatedNetworkData {
  uint64_t numCalls{0};
  uint64_t totalSentBytes{0};
  uint64_t totalRecvBytes{0};
  uint64_t totalErrors{0};
};

// TensorPipeAgent leverages TensorPipe (https://github.com/pytorch/tensorpipe)
// to transparently move tensors and payloads through the fastest available
// transport or channel. It acts like a hybrid RPC transport, providing shared
// memory (linux) and TCP (linux & mac) support. CUDA support is in progress.
class TensorPipeAgent : public RpcAgent {
 public:
  TensorPipeAgent(
      const c10::intrusive_ptr<::c10d::Store>& store,
      std::string selfName,
      worker_id_t selfId,
      int worldSize,
      c10::intrusive_ptr<::c10d::ProcessGroup> processGroup,
      TensorPipeRpcBackendOptions opts,
      std::unique_ptr<RequestCallback> cb);

  TensorPipeAgent(const TensorPipeAgent&) = delete;
  TensorPipeAgent& operator=(const TensorPipeAgent&) = delete;

  std::shared_ptr<FutureMessage> send(
      const WorkerInfo& to,
      Message&& message,
      const float rpcTimeoutSeconds = kUnsetRpcTimeout,
      const std::unordered_map<c10::DeviceIndex, c10::DeviceIndex>& deviceMap =
          {}) override;

  // join() and sync() would be deprecated -
  // https://github.com/pytorch/pytorch/issues/27647
  void join() override;
  void sync() override;
  void startImpl() override;
  void shutdownImpl() override;

  ~TensorPipeAgent() override;

  const WorkerInfo& getWorkerInfo(const std::string& workerName) const override;
  const WorkerInfo& getWorkerInfo(worker_id_t workerId) const override;
  std::vector<WorkerInfo> getWorkerInfos() const override;
  void setReverseDeviceMaps(
      const std::unordered_map<std::string, tensorpipe::DeviceMap>&
          reverseDeviceMaps) {
    reverseDeviceMaps_ = reverseDeviceMaps;
  }

  std::unordered_map<std::string, std::string> getMetrics() override;

  void addGilWaitTime(const std::chrono::microseconds gilWaitTime) override;

  tensorpipe::DeviceMap getDeviceMap(const WorkerInfo& dest) override;

  using NetworkDataDict =
      std::unordered_map<std::string, AggregatedNetworkData>;

  // Returns metrics tracked by the NetworkDataDict
  NetworkDataDict getNetworkData();
  // Returns NetworkSourceInfo struct
  NetworkSourceInfo getNetworkSourceInfo();

  static std::string guessUvAddress(
      tensorpipe::transport::uv::Context& uvContext);

 private:
  // Populates workerIdToInfo_ and workerNameToInfo_ using addressStore_
  void collectNames();

  const std::string& findWorkerURL(const WorkerInfo& worker) const;

  // TensorPipe read function that could be used to read response messages
  // by client, and read request messages by server.
  void pipeRead(
      const std::shared_ptr<tensorpipe::Pipe>&,
      std::function<void(const tensorpipe::Error&, Message&&)>) noexcept;

  // TensorPipe write function that could be used to write response
  // messages by server, and write request messages by client.
  void pipeWrite(
      const std::shared_ptr<tensorpipe::Pipe>&,
      Message&& message,
<<<<<<< HEAD
      std::function<void(const tensorpipe::Error&)>,
      const tensorpipe::DeviceMap& deviceMap = {});
=======
      std::vector<c10::DeviceIndex>&& devices,
      std::function<void(const tensorpipe::Error&)>) noexcept;
>>>>>>> 55b431b1

  // Callback of listener accept()
  void onListenerAccepted(
      const tensorpipe::Error& error,
      std::shared_ptr<tensorpipe::Pipe>& pipe);

  // Respond to a call from a peer
  void respond(std::shared_ptr<tensorpipe::Pipe>& pipe);

  void sendCompletedResponseMessage(
      std::shared_ptr<tensorpipe::Pipe>& pipe,
      std::shared_ptr<FutureMessage>& futureResponseMessage,
      uint64_t messageId);

  // Collects metrics from successful RPC calls
  void trackNetworkData(
      uint64_t requestSize,
      uint64_t responseSize,
      const std::string& destWorkerName);

  // Collects metrics from failed RPC calls
  void trackNetworkError(
      uint64_t requestSize,
      const std::string& destWorkerName);

  inline std::vector<c10::DeviceIndex> getDevicesForTensors(
      const std::string& remoteName,
      const Message& message) const;

  // When a request+response completes, we need to mark the future message as
  // complete. However, if its timeout has already expired, it already has an
  // error set. There is no atomic "test-and-set" way to mark a future complete
  // only if it isn't yet. It does exist for errors (setErrorIfNeeded) but, even
  // then, it ends up printing a log message, which may worry the user. To solve
  // both issues we use a separate atomic flag to know the status of the future.
  struct AtomicFutureMessage {
    FutureMessage futMsg;
    std::atomic_flag isComplete = ATOMIC_FLAG_INIT;
  };

  // Maintains state per client pipe to track pending response messages and
  // error states. pendingResponseMessage_ should be protected by a mutex since
  // it can be raced with user send() call.
  // TODO: To achieve better performance we can have a pipe pool per
  // client that can be configured using RpcBackendOptions.
  struct ClientPipe {
    explicit ClientPipe(std::shared_ptr<tensorpipe::Pipe> pipe) : pipe_(pipe) {}
    std::shared_ptr<tensorpipe::Pipe> pipe_;
    bool readError_{false};
    // Map from Message Request ID's to corresponding futures.
    std::unordered_map<uint64_t, std::shared_ptr<AtomicFutureMessage>>
        pendingResponseMessage_;
  };

  const TensorPipeRpcBackendOptions opts_;
  std::unordered_map<std::string, tensorpipe::DeviceMap> reverseDeviceMaps_;

  ThreadPool threadPool_;
  std::shared_ptr<tensorpipe::Context> context_;
  std::shared_ptr<tensorpipe::Listener> listener_;
  std::unordered_map<worker_id_t, ClientPipe> connectedPipes_;

  // Maps keyed on name and id for easy WorkerInfo lookup.
  std::unordered_map<worker_id_t, WorkerInfo> workerIdToInfo_;
  std::unordered_map<std::string, WorkerInfo> workerNameToInfo_;
  std::unordered_map<std::string, std::string> workerNameToURL_;

  ::c10d::PrefixStore rankToNameStore_;
  ::c10d::PrefixStore nameToAddressStore_;
  const int worldSize_;

  // The join method is required to behave like a barrier and perform collective
  // operations. For simplicity and reliability, we offload this to a process
  // group, but probably one day we might want to re-implement them using RPCs.
  const c10::intrusive_ptr<::c10d::ProcessGroup> processGroup_;

  mutable std::mutex mutex_;
  uint64_t nextMessageID_{0};

  // Map to store the expiration times for each message.
  std::map<
      steady_clock_time_point,
      std::vector<std::pair<
          std::shared_ptr<AtomicFutureMessage>,
          std::chrono::milliseconds>>>
      timeoutMap_;

  // Thread that will poll the timeoutMap_ for timed out messages and mark them
  // with an error accordingly
  std::thread timeoutThread_;

  // Function run by the timeoutThread_ to check for timed out RPCs
  void pollTimeoutRpcs();

  // Mutex to guard the timeoutMap_
  std::mutex timeoutMapMutex_;

  // Condition Variable to signal population of the timeoutMap_
  std::condition_variable timeoutThreadCV_;

  // Returns the expiration time for an RPC by adding the current time to the
  // passed in timeout.
  inline steady_clock_time_point computeRpcMessageExpiryTime(
      std::chrono::milliseconds timeout) const {
    return std::chrono::time_point_cast<std::chrono::milliseconds>(
        std::chrono::steady_clock::now() + timeout);
  }

  // This is a generic struct for capturing Time-Series Metrics. It keeps a
  // running sum and count of data points (observations), and can return an
  // average of the data points seen so far. This is currently only used for
  // tracking the GIL Wait Time in RPC Agents, but can be used for other metrics
  // as well.
  struct TimeSeriesMetricsTracker {
    // Running sum of the data points seen so far
    uint64_t currentSum_;
    // Running count of the data points seen so far
    uint64_t currentCount_;

    explicit TimeSeriesMetricsTracker(
        uint64_t currentSum = 0,
        uint64_t currentCount = 0);

    // Adds a data point (which is basically one observation for the metric
    // being tracked) to the running sum and count.
    void addData(uint64_t dataPoint);
    // Returns the average of all the data points seen so far.
    float computeAverage() const;
  };

  // Map of Time-Series metrics tracked by the RPC Agent
  std::unordered_map<std::string, TimeSeriesMetricsTracker> timeSeriesMetrics_;
  // Mutex to guard timeSeriesMetrics_
  std::mutex metricsMutex_;

  // Map to Track Network Data
  NetworkDataDict networkData_;
  // Mutex to guard networkData_
  std::mutex networkDataMutex_;

  // A mutex and a cv to guard access to the call counts and watch for changes.
  std::mutex callCountMutex_;
  std::condition_variable callCountCV_;
  // Running total of un-processed, un-errored RPC calls sent
  int32_t clientActiveCalls_{0};
  // Running total of un-processed RPC requests received
  int32_t serverActiveCalls_{0};
  // Running total of RPC requests that will be completed asynchronously
  int32_t serverActiveAsyncCalls_{0};

  // Helpers to modify the counts while correctly dealing with the mutex and cv.
  void increaseCallCount(int32_t& count);
  void decreaseCallCount(int32_t& count);

  // Helpers to set the state of the requests.
  void markFutureAsComplete(
      std::shared_ptr<AtomicFutureMessage> futureMessage,
      Message message);
  void markFutureWithError(
      std::shared_ptr<AtomicFutureMessage> futureMessage,
      std::string errorMsg);
};

} // namespace rpc
} // namespace distributed
} // namespace torch

#endif // USE_TENSORPIPE<|MERGE_RESOLUTION|>--- conflicted
+++ resolved
@@ -10,7 +10,6 @@
 #include <c10d/ProcessGroup.hpp>
 #include <c10d/Store.hpp>
 #include <torch/csrc/distributed/rpc/rpc_agent.h>
-
 
 // Forward-declare the TensorPipe classes we need, to avoid including its
 // headers in PyTorch's ones and thus have it become a public dependency.
@@ -88,7 +87,6 @@
 
 // NOLINTNEXTLINE(cppcoreguidelines-avoid-non-const-global-variables)
 C10_DECLARE_REGISTRY(TensorPipeCudaChannelRegistry, CudaChannelRegistration);
-
 
 constexpr auto kDefaultNumWorkerThreads = 16;
 
@@ -240,13 +238,9 @@
   void pipeWrite(
       const std::shared_ptr<tensorpipe::Pipe>&,
       Message&& message,
-<<<<<<< HEAD
+      std::vector<c10::DeviceIndex>&& devices,
       std::function<void(const tensorpipe::Error&)>,
-      const tensorpipe::DeviceMap& deviceMap = {});
-=======
-      std::vector<c10::DeviceIndex>&& devices,
-      std::function<void(const tensorpipe::Error&)>) noexcept;
->>>>>>> 55b431b1
+      const tensorpipe::DeviceMap& deviceMap = {}) noexcept;
 
   // Callback of listener accept()
   void onListenerAccepted(
@@ -272,7 +266,7 @@
       uint64_t requestSize,
       const std::string& destWorkerName);
 
-  inline std::vector<c10::DeviceIndex> getDevicesForTensors(
+  inline std::vector<c10::DeviceIndex> getDevicesForRemote(
       const std::string& remoteName,
       const Message& message) const;
 
