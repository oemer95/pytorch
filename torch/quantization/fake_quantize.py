--- conflicted
+++ resolved
@@ -88,13 +88,9 @@
                                                         missing_keys, unexpected_keys, error_msgs)
 
 
-<<<<<<< HEAD
-def default_weight_fake_quant(**kwargs):
-    observer = default_observer(dtype=torch.qint8, qscheme=torch.per_tensor_symmetric)
-    kwargs.setdefault('observer', observer)
-    kwargs.setdefault('quant_min', -128)
-    kwargs.setdefault('quant_max', 127)
-    return fake_quant(FakeQuantize, **kwargs)
+default_weight_fake_quant = FakeQuantize.with_args(observer=default_observer(dtype=torch.qint8, qscheme=torch.per_tensor_symmetric),
+                                                   quant_min=-128,
+                                                   quant_max=127)
 
 def disable_fake_quant(mod):
     if type(mod) == FakeQuantize:
@@ -110,9 +106,4 @@
 
 def enable_observer(mod):
     if type(mod) == FakeQuantize:
-        mod.disable_observer()
-=======
-default_weight_fake_quant = FakeQuantize.with_args(observer=default_observer(dtype=torch.qint8, qscheme=torch.per_tensor_symmetric),
-                                                   quant_min=-128,
-                                                   quant_max=127)
->>>>>>> c03a30a7
+        mod.disable_observer()