from tools.codegen.model import *
from tools.codegen.api.types import *
from typing import Optional, Sequence, Union, List

# This file describes the translation of JIT schema to the public C++
# API, which is what people use when they call functions like at::add.
#
# Prominent characteristics of the C++ API:
#
#   - dtype, layout, device and pin_memory are collected into
#     a single C++ type TensorOptions  (the native functions API
#     also has this, but tensor options is really most relevant
#     for the C++ API; it makes calling kwarg factory functions
#     pleasant)
#
#   - for 'use_c10_dispatcher: full' functions, optional tensors are
#     represented explicitly using c10::optional
#
#   - defaulting lives here (in fact, the dispatcher is completely
#     oblivious of defaults!)
#
# BTW: policy on name collisions: we try not to have types with
# collisions, but functions are fair game to collide

def name(func: FunctionSchema, *, faithful_name_for_out_overloads: bool = False) -> str:
    name = str(func.name.name)
    if func.is_out_fn():
        if faithful_name_for_out_overloads:
            name += '_outf'
        else:
            name += '_out'

    return name

# Translation of "value types" in JIT schema to C++ API type.  Value
# types look the same no matter if they are argument types or return
# types.  Returns None if the type in question is not a value type.
def valuetype_type(t: Type, *, binds: ArgName) -> Optional[CType]:
    if isinstance(t, BaseType):
        if t.name == BaseTy.Tensor:
            return None
        elif t.name == BaseTy.int:
            return BaseCType('int64_t', binds)
        elif t.name == BaseTy.float:
            return BaseCType('double', binds)
        elif t.name == BaseTy.str:
            return BaseCType('std::string', binds)
        elif t.name in [BaseTy.bool, BaseTy.QScheme, BaseTy.Scalar,
                        BaseTy.ScalarType, BaseTy.Generator, BaseTy.Storage,
                        BaseTy.Layout, BaseTy.Device, BaseTy.MemoryFormat,
                        BaseTy.Dimname, BaseTy.Stream, BaseTy.ConstQuantizerPtr]:
            # These C++ names line up with their schema names
            return BaseCType(t.name.name, binds)
        else:
            raise AssertionError(f"unsupported type: {t}")
    elif isinstance(t, OptionalType):
        elem = valuetype_type(t.elem, binds=binds)
        if elem is None:
            return None
        return OptionalCType(elem)
    elif isinstance(t, ListType):
        if str(t.elem) == 'bool':
            assert t.size is not None
            return BaseCType(f"std::array<bool,{t.size}>", binds)
        else:
            return None
    else:
        raise AssertionError(f"unrecognized type {repr(t)}")

# Translation of types occuring in JIT arguments to a C++ argument type.
def argumenttype_type(t: Type, *, mutable: bool, binds: ArgName) -> CType:
    # If it's a value type, do the value type translation
    r = valuetype_type(t, binds=binds)
    if r is not None:
        return r

    if isinstance(t, BaseType):
        if t.name == BaseTy.Tensor:
            if mutable:
                return MutRefCType(BaseCType('Tensor', binds))
            else:
                return ConstRefCType(BaseCType('Tensor', binds))
        else:
            raise AssertionError(f"base type should have been value type {t}")
    elif isinstance(t, OptionalType):
        if str(t.elem) == 'Tensor':
            if mutable:
                return MutRefCType(BaseCType('Tensor', binds))  # TODO: fix this discrepancy
            else:
                return ConstRefCType(OptionalCType(BaseCType('Tensor', binds)))
        elem = argumenttype_type(t.elem, mutable=mutable, binds=binds)
        return OptionalCType(elem)
    elif isinstance(t, ListType):
        # TODO: remove these special cases, ArrayRef fallthrough works fine
        # NB: CType throws away ArrayRef structure because it is not currently
        # relevant in translation.  When it becomes relevant, need to add back
        if str(t.elem) == 'int':
            return BaseCType("IntArrayRef", binds)
        elif str(t.elem) == 'Tensor':
            return BaseCType("TensorList", binds)
        elif str(t.elem) == 'Dimname':
            return BaseCType("DimnameList", binds)
        elif str(t.elem) == 'Tensor?':
<<<<<<< HEAD
            return BaseCType("const c10::List<c10::optional<Tensor>>&", binds)
=======
            if local.use_c10_dispatcher().dispatcher_uses_new_style():
                return BaseCType("const c10::List<c10::optional<Tensor>> &", binds)
            else:
                return BaseCType("TensorList", binds)
>>>>>>> ea1cffdd
        elem = argumenttype_type(t.elem, mutable=mutable, binds=binds)
        # TODO: explicitly qualify namespace here
        return BaseCType(f"ArrayRef<{elem.cpp_type()}>", binds)
    else:
        raise AssertionError(f"unrecognized type {repr(t)}")

# Translate a JIT argument into its C++ type
def argument_type(a: Argument, *, binds: ArgName) -> CType:
    return argumenttype_type(a.type, mutable=a.is_write, binds=binds)

# Translation of a (non-multi) return type from JIT to C++
# NB: if need translations on return types, make this return CType too.  Need to
# take care; ArgName is misnomer now, and inputs are permitted to conflict with outputs
# so need to make sure you don't have trouble
def returntype_type(t: Type, *, mutable: bool) -> str:
    # placeholder is ignored
    r = valuetype_type(t, binds="__placeholder__")
    if r is not None:
        return r.cpp_type()

    if isinstance(t, BaseType):
        if t.name == BaseTy.Tensor:
            if mutable:
                return 'Tensor &'
            else:
                return 'Tensor'
    elif isinstance(t, ListType):
        elem = returntype_type(t.elem, mutable=mutable)
        assert t.size is None, f"fixed size list returns not supported: {t}"
        return f"std::vector<{elem}>"

    raise AssertionError(f"unrecognized return type {t}")

# Translation of a single return to its C++ type
def return_type(r: Return) -> str:
    return returntype_type(r.type, mutable=r.is_write)

# Translation of a full (possibly multi) return from JIT to its C++ type
def returns_type(rs: Sequence[Return]) -> str:
    if len(rs) == 0:
        return 'void'
    elif len(rs) == 1:
        return return_type(rs[0])
    else:
        args = ','.join(map(return_type, rs))
        return f'std::tuple<{args}>'

def return_names(f: NativeFunction) -> Sequence[str]:
    returns: List[str] = []
    for i, r in enumerate(f.func.returns):
        # If we have an inplace function, the return argument is
        # implicitly named self.
        # TODO: Consider incorporating this into the data model
        if f.func.name.name.inplace:
            assert i == 0, "illegal inplace function with multiple returns"
            name = 'self'
        # If we are out function, the name is the name of the
        # corresponding output function (r.name will get recorded
        # in field_name later.)
        elif f.func.is_out_fn():
            name = f.func.arguments.out[i].name
        # If the return argument is explicitly named...
        elif r.name:
            name_conflict = any(r.name == a.name for a in f.func.schema_order_arguments())
            if name_conflict and not f.func.is_out_fn():
                name = f'{r.name}_return'
            else:
                name = r.name
        # If there is no explicit name, we just name the output result,
        # unless it's a multi-return, in which case it's result0,
        # result1, etc (zero-indexed)
        else:
            name = 'result' if len(f.func.returns) == 1 else f'result{i}'
        returns.append(name)
    return returns

JIT_TO_CPP_DEFAULT = {
    'False': 'false',
    'True': 'true',
    'None': 'c10::nullopt',  # UGH this one is type directed
    'Mean': 'at::Reduction::Mean',
    '[]': '{}',
    'contiguous_format': 'MemoryFormat::Contiguous',
    'long': 'at::kLong',
}

# Convert a JIT default into C++ expression representing the default
def default_expr(d: str, t: Type) -> str:
    if d == 'None' and str(t) == 'Tensor?':
        return '{}'
    if isinstance(t, BaseType) and t.name is BaseTy.str:
        # Schema allows single quotes but C++ needs double
        if len(d) >= 2 and d[0] == "'" and d[-1] == "'":
            s = ''
            i = 1
            while i + 1 < len(d):
                if d[i] != '\\':
                    if d[i] == '"':
                        s += '\\"'
                    else:
                        s += d[i]
                    i += 1
                else:
                    if d[i + 1] == "'":
                        s += "'"
                    else:
                        s += d[i:i + 2]
                    i += 2

            return f'"{s}"'

    if isinstance(t, OptionalType):
        if d == 'None':
            return 'c10::nullopt'

        return default_expr(d, t.elem)

    if isinstance(t, ListType):
        if (d.startswith('[') and d.endswith(']')):
            return '{' + d[1:-1] + '}'
        elif t.size is None:
            # NOTE: Sized lists can have scalar defaults
            raise ValueError(f"Expected a list default '[...]' but found: '{d}'")

    return JIT_TO_CPP_DEFAULT.get(d, d)

# Convert an argument into its C++ API form

def argument(
    a: Union[Argument, TensorOptionsArguments, SelfArgument],
    *, method: bool = False, faithful: bool = False,
    has_tensor_options: bool = False
) -> List[Binding]:
    if isinstance(a, Argument):
        binds: ArgName
        if a.name == "memory_format" and has_tensor_options:
            binds = SpecialArgName.possibly_redundant_memory_format
        else:
            binds = a.name
        return [Binding(
            ctype=argument_type(a, binds=binds),
            name=a.name,
            default=default_expr(a.default, a.type) if a.default is not None else None,
            argument=a,
        )]
    elif isinstance(a, TensorOptionsArguments):
        if faithful:
            return argument(a.dtype) + argument(a.layout) + argument(a.device) + argument(a.pin_memory)
        else:
            default = None
            if all(x.default == "None" for x in a.all()):
                default = '{}'
            elif a.dtype.default == "long":
                default = 'at::kLong'  # TODO: this is wrong
            return [Binding(
                ctype=ConstRefCType(BaseCType('TensorOptions', 'options')),
                name='options',
                default=default,
                argument=a,
            )]
    elif isinstance(a, SelfArgument):
        if method:
            # Caller is responsible for installing implicit this in context!
            return []
        else:
            return argument(a.argument)
    else:
        assert_never(a)

def arguments(
    arguments: Arguments,
    *, faithful: bool, method: bool
) -> List[Binding]:
    args: List[Union[Argument, TensorOptionsArguments, SelfArgument]] = []
    if faithful:
        args.extend(arguments.non_out)
        args.extend(arguments.out)
    else:
        args.extend(arguments.out)
        args.extend(arguments.non_out)
    return [
        r.no_default() if faithful else r for a in args
        for r in argument(a, faithful=faithful, method=method, has_tensor_options=arguments.tensor_options is not None)
    ]<|MERGE_RESOLUTION|>--- conflicted
+++ resolved
@@ -101,14 +101,7 @@
         elif str(t.elem) == 'Dimname':
             return BaseCType("DimnameList", binds)
         elif str(t.elem) == 'Tensor?':
-<<<<<<< HEAD
-            return BaseCType("const c10::List<c10::optional<Tensor>>&", binds)
-=======
-            if local.use_c10_dispatcher().dispatcher_uses_new_style():
-                return BaseCType("const c10::List<c10::optional<Tensor>> &", binds)
-            else:
-                return BaseCType("TensorList", binds)
->>>>>>> ea1cffdd
+            return BaseCType("const c10::List<c10::optional<Tensor>> &", binds)
         elem = argumenttype_type(t.elem, mutable=mutable, binds=binds)
         # TODO: explicitly qualify namespace here
         return BaseCType(f"ArrayRef<{elem.cpp_type()}>", binds)
